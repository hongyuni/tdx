--- conflicted
+++ resolved
@@ -210,8 +210,6 @@
 {
 	return getname_flags(filename, 0, NULL);
 }
-<<<<<<< HEAD
-=======
 
 /*
  * The "getname_kernel()" interface doesn't do pathnames longer
@@ -241,7 +239,6 @@
 	strlcpy(kname, filename, EMBEDDED_NAME_MAX);
 	return result;
 }
->>>>>>> 56041bf9
 
 #ifdef CONFIG_AUDITSYSCALL
 void putname(struct filename *name)
