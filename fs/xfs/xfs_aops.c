// SPDX-License-Identifier: GPL-2.0
/*
 * Copyright (c) 2000-2005 Silicon Graphics, Inc.
 * Copyright (c) 2016-2018 Christoph Hellwig.
 * All Rights Reserved.
 */
#include "xfs.h"
#include "xfs_shared.h"
#include "xfs_format.h"
#include "xfs_log_format.h"
#include "xfs_trans_resv.h"
#include "xfs_mount.h"
#include "xfs_inode.h"
#include "xfs_trans.h"
#include "xfs_iomap.h"
#include "xfs_trace.h"
#include "xfs_bmap.h"
#include "xfs_bmap_util.h"
#include "xfs_reflink.h"

struct xfs_writepage_ctx {
	struct iomap_writepage_ctx ctx;
	unsigned int		data_seq;
	unsigned int		cow_seq;
};

static inline struct xfs_writepage_ctx *
XFS_WPC(struct iomap_writepage_ctx *ctx)
{
	return container_of(ctx, struct xfs_writepage_ctx, ctx);
}

/*
 * Fast and loose check if this write could update the on-disk inode size.
 */
static inline bool xfs_ioend_is_append(struct iomap_ioend *ioend)
{
	return ioend->io_offset + ioend->io_size >
		XFS_I(ioend->io_inode)->i_disk_size;
}

/*
 * Update on-disk file size now that data has been written to disk.
 */
int
xfs_setfilesize(
	struct xfs_inode	*ip,
	xfs_off_t		offset,
	size_t			size)
{
	struct xfs_mount	*mp = ip->i_mount;
	struct xfs_trans	*tp;
	xfs_fsize_t		isize;
	int			error;

	error = xfs_trans_alloc(mp, &M_RES(mp)->tr_fsyncts, 0, 0, 0, &tp);
	if (error)
		return error;

	xfs_ilock(ip, XFS_ILOCK_EXCL);
	isize = xfs_new_eof(ip, offset + size);
	if (!isize) {
		xfs_iunlock(ip, XFS_ILOCK_EXCL);
		xfs_trans_cancel(tp);
		return 0;
	}

	trace_xfs_setfilesize(ip, offset, size);

	ip->i_disk_size = isize;
	xfs_trans_ijoin(tp, ip, XFS_ILOCK_EXCL);
	xfs_trans_log_inode(tp, ip, XFS_ILOG_CORE);

	return xfs_trans_commit(tp);
}

/*
 * IO write completion.
 */
STATIC void
xfs_end_ioend(
	struct iomap_ioend	*ioend)
{
	struct xfs_inode	*ip = XFS_I(ioend->io_inode);
	struct xfs_mount	*mp = ip->i_mount;
	xfs_off_t		offset = ioend->io_offset;
	size_t			size = ioend->io_size;
	unsigned int		nofs_flag;
	int			error;

	/*
	 * We can allocate memory here while doing writeback on behalf of
	 * memory reclaim.  To avoid memory allocation deadlocks set the
	 * task-wide nofs context for the following operations.
	 */
	nofs_flag = memalloc_nofs_save();

	/*
	 * Just clean up the in-memory structures if the fs has been shut down.
	 */
<<<<<<< HEAD
	if (xfs_is_shutdown(ip->i_mount)) {
=======
	if (xfs_is_shutdown(mp)) {
>>>>>>> df0cc57e
		error = -EIO;
		goto done;
	}

	/*
	 * Clean up all COW blocks and underlying data fork delalloc blocks on
	 * I/O error. The delalloc punch is required because this ioend was
	 * mapped to blocks in the COW fork and the associated pages are no
	 * longer dirty. If we don't remove delalloc blocks here, they become
	 * stale and can corrupt free space accounting on unmount.
	 */
	error = blk_status_to_errno(ioend->io_bio->bi_status);
	if (unlikely(error)) {
		if (ioend->io_flags & IOMAP_F_SHARED) {
			xfs_reflink_cancel_cow_range(ip, offset, size, true);
			xfs_bmap_punch_delalloc_range(ip,
						      XFS_B_TO_FSBT(mp, offset),
						      XFS_B_TO_FSB(mp, size));
		}
		goto done;
	}

	/*
	 * Success: commit the COW or unwritten blocks if needed.
	 */
	if (ioend->io_flags & IOMAP_F_SHARED)
		error = xfs_reflink_end_cow(ip, offset, size);
	else if (ioend->io_type == IOMAP_UNWRITTEN)
		error = xfs_iomap_write_unwritten(ip, offset, size, false);

	if (!error && xfs_ioend_is_append(ioend))
		error = xfs_setfilesize(ip, ioend->io_offset, ioend->io_size);
done:
	iomap_finish_ioends(ioend, error);
	memalloc_nofs_restore(nofs_flag);
}

/* Finish all pending io completions. */
void
xfs_end_io(
	struct work_struct	*work)
{
	struct xfs_inode	*ip =
		container_of(work, struct xfs_inode, i_ioend_work);
	struct iomap_ioend	*ioend;
	struct list_head	tmp;
	unsigned long		flags;

	spin_lock_irqsave(&ip->i_ioend_lock, flags);
	list_replace_init(&ip->i_ioend_list, &tmp);
	spin_unlock_irqrestore(&ip->i_ioend_lock, flags);

	iomap_sort_ioends(&tmp);
	while ((ioend = list_first_entry_or_null(&tmp, struct iomap_ioend,
			io_list))) {
		list_del_init(&ioend->io_list);
		iomap_ioend_try_merge(ioend, &tmp);
		xfs_end_ioend(ioend);
	}
}

STATIC void
xfs_end_bio(
	struct bio		*bio)
{
	struct iomap_ioend	*ioend = bio->bi_private;
	struct xfs_inode	*ip = XFS_I(ioend->io_inode);
	unsigned long		flags;

	spin_lock_irqsave(&ip->i_ioend_lock, flags);
	if (list_empty(&ip->i_ioend_list))
		WARN_ON_ONCE(!queue_work(ip->i_mount->m_unwritten_workqueue,
					 &ip->i_ioend_work));
	list_add_tail(&ioend->io_list, &ip->i_ioend_list);
	spin_unlock_irqrestore(&ip->i_ioend_lock, flags);
}

/*
 * Fast revalidation of the cached writeback mapping. Return true if the current
 * mapping is valid, false otherwise.
 */
static bool
xfs_imap_valid(
	struct iomap_writepage_ctx	*wpc,
	struct xfs_inode		*ip,
	loff_t				offset)
{
	if (offset < wpc->iomap.offset ||
	    offset >= wpc->iomap.offset + wpc->iomap.length)
		return false;
	/*
	 * If this is a COW mapping, it is sufficient to check that the mapping
	 * covers the offset. Be careful to check this first because the caller
	 * can revalidate a COW mapping without updating the data seqno.
	 */
	if (wpc->iomap.flags & IOMAP_F_SHARED)
		return true;

	/*
	 * This is not a COW mapping. Check the sequence number of the data fork
	 * because concurrent changes could have invalidated the extent. Check
	 * the COW fork because concurrent changes since the last time we
	 * checked (and found nothing at this offset) could have added
	 * overlapping blocks.
	 */
	if (XFS_WPC(wpc)->data_seq != READ_ONCE(ip->i_df.if_seq))
		return false;
	if (xfs_inode_has_cow_data(ip) &&
	    XFS_WPC(wpc)->cow_seq != READ_ONCE(ip->i_cowfp->if_seq))
		return false;
	return true;
}

/*
 * Pass in a dellalloc extent and convert it to real extents, return the real
 * extent that maps offset_fsb in wpc->iomap.
 *
 * The current page is held locked so nothing could have removed the block
 * backing offset_fsb, although it could have moved from the COW to the data
 * fork by another thread.
 */
static int
xfs_convert_blocks(
	struct iomap_writepage_ctx *wpc,
	struct xfs_inode	*ip,
	int			whichfork,
	loff_t			offset)
{
	int			error;
	unsigned		*seq;

	if (whichfork == XFS_COW_FORK)
		seq = &XFS_WPC(wpc)->cow_seq;
	else
		seq = &XFS_WPC(wpc)->data_seq;

	/*
	 * Attempt to allocate whatever delalloc extent currently backs offset
	 * and put the result into wpc->iomap.  Allocate in a loop because it
	 * may take several attempts to allocate real blocks for a contiguous
	 * delalloc extent if free space is sufficiently fragmented.
	 */
	do {
		error = xfs_bmapi_convert_delalloc(ip, whichfork, offset,
				&wpc->iomap, seq);
		if (error)
			return error;
	} while (wpc->iomap.offset + wpc->iomap.length <= offset);

	return 0;
}

static int
xfs_map_blocks(
	struct iomap_writepage_ctx *wpc,
	struct inode		*inode,
	loff_t			offset)
{
	struct xfs_inode	*ip = XFS_I(inode);
	struct xfs_mount	*mp = ip->i_mount;
	ssize_t			count = i_blocksize(inode);
	xfs_fileoff_t		offset_fsb = XFS_B_TO_FSBT(mp, offset);
	xfs_fileoff_t		end_fsb = XFS_B_TO_FSB(mp, offset + count);
	xfs_fileoff_t		cow_fsb;
	int			whichfork;
	struct xfs_bmbt_irec	imap;
	struct xfs_iext_cursor	icur;
	int			retries = 0;
	int			error = 0;

	if (xfs_is_shutdown(mp))
		return -EIO;

	/*
	 * COW fork blocks can overlap data fork blocks even if the blocks
	 * aren't shared.  COW I/O always takes precedent, so we must always
	 * check for overlap on reflink inodes unless the mapping is already a
	 * COW one, or the COW fork hasn't changed from the last time we looked
	 * at it.
	 *
	 * It's safe to check the COW fork if_seq here without the ILOCK because
	 * we've indirectly protected against concurrent updates: writeback has
	 * the page locked, which prevents concurrent invalidations by reflink
	 * and directio and prevents concurrent buffered writes to the same
	 * page.  Changes to if_seq always happen under i_lock, which protects
	 * against concurrent updates and provides a memory barrier on the way
	 * out that ensures that we always see the current value.
	 */
	if (xfs_imap_valid(wpc, ip, offset))
		return 0;

	/*
	 * If we don't have a valid map, now it's time to get a new one for this
	 * offset.  This will convert delayed allocations (including COW ones)
	 * into real extents.  If we return without a valid map, it means we
	 * landed in a hole and we skip the block.
	 */
retry:
	cow_fsb = NULLFILEOFF;
	whichfork = XFS_DATA_FORK;
	xfs_ilock(ip, XFS_ILOCK_SHARED);
	ASSERT(!xfs_need_iread_extents(&ip->i_df));

	/*
	 * Check if this is offset is covered by a COW extents, and if yes use
	 * it directly instead of looking up anything in the data fork.
	 */
	if (xfs_inode_has_cow_data(ip) &&
	    xfs_iext_lookup_extent(ip, ip->i_cowfp, offset_fsb, &icur, &imap))
		cow_fsb = imap.br_startoff;
	if (cow_fsb != NULLFILEOFF && cow_fsb <= offset_fsb) {
		XFS_WPC(wpc)->cow_seq = READ_ONCE(ip->i_cowfp->if_seq);
		xfs_iunlock(ip, XFS_ILOCK_SHARED);

		whichfork = XFS_COW_FORK;
		goto allocate_blocks;
	}

	/*
	 * No COW extent overlap. Revalidate now that we may have updated
	 * ->cow_seq. If the data mapping is still valid, we're done.
	 */
	if (xfs_imap_valid(wpc, ip, offset)) {
		xfs_iunlock(ip, XFS_ILOCK_SHARED);
		return 0;
	}

	/*
	 * If we don't have a valid map, now it's time to get a new one for this
	 * offset.  This will convert delayed allocations (including COW ones)
	 * into real extents.
	 */
	if (!xfs_iext_lookup_extent(ip, &ip->i_df, offset_fsb, &icur, &imap))
		imap.br_startoff = end_fsb;	/* fake a hole past EOF */
	XFS_WPC(wpc)->data_seq = READ_ONCE(ip->i_df.if_seq);
	xfs_iunlock(ip, XFS_ILOCK_SHARED);

	/* landed in a hole or beyond EOF? */
	if (imap.br_startoff > offset_fsb) {
		imap.br_blockcount = imap.br_startoff - offset_fsb;
		imap.br_startoff = offset_fsb;
		imap.br_startblock = HOLESTARTBLOCK;
		imap.br_state = XFS_EXT_NORM;
	}

	/*
	 * Truncate to the next COW extent if there is one.  This is the only
	 * opportunity to do this because we can skip COW fork lookups for the
	 * subsequent blocks in the mapping; however, the requirement to treat
	 * the COW range separately remains.
	 */
	if (cow_fsb != NULLFILEOFF &&
	    cow_fsb < imap.br_startoff + imap.br_blockcount)
		imap.br_blockcount = cow_fsb - imap.br_startoff;

	/* got a delalloc extent? */
	if (imap.br_startblock != HOLESTARTBLOCK &&
	    isnullstartblock(imap.br_startblock))
		goto allocate_blocks;

	xfs_bmbt_to_iomap(ip, &wpc->iomap, &imap, 0);
	trace_xfs_map_blocks_found(ip, offset, count, whichfork, &imap);
	return 0;
allocate_blocks:
	error = xfs_convert_blocks(wpc, ip, whichfork, offset);
	if (error) {
		/*
		 * If we failed to find the extent in the COW fork we might have
		 * raced with a COW to data fork conversion or truncate.
		 * Restart the lookup to catch the extent in the data fork for
		 * the former case, but prevent additional retries to avoid
		 * looping forever for the latter case.
		 */
		if (error == -EAGAIN && whichfork == XFS_COW_FORK && !retries++)
			goto retry;
		ASSERT(error != -EAGAIN);
		return error;
	}

	/*
	 * Due to merging the return real extent might be larger than the
	 * original delalloc one.  Trim the return extent to the next COW
	 * boundary again to force a re-lookup.
	 */
	if (whichfork != XFS_COW_FORK && cow_fsb != NULLFILEOFF) {
		loff_t		cow_offset = XFS_FSB_TO_B(mp, cow_fsb);

		if (cow_offset < wpc->iomap.offset + wpc->iomap.length)
			wpc->iomap.length = cow_offset - wpc->iomap.offset;
	}

	ASSERT(wpc->iomap.offset <= offset);
	ASSERT(wpc->iomap.offset + wpc->iomap.length > offset);
	trace_xfs_map_blocks_alloc(ip, offset, count, whichfork, &imap);
	return 0;
}

static int
xfs_prepare_ioend(
	struct iomap_ioend	*ioend,
	int			status)
{
	unsigned int		nofs_flag;

	/*
	 * We can allocate memory here while doing writeback on behalf of
	 * memory reclaim.  To avoid memory allocation deadlocks set the
	 * task-wide nofs context for the following operations.
	 */
	nofs_flag = memalloc_nofs_save();

	/* Convert CoW extents to regular */
	if (!status && (ioend->io_flags & IOMAP_F_SHARED)) {
		status = xfs_reflink_convert_cow(XFS_I(ioend->io_inode),
				ioend->io_offset, ioend->io_size);
	}

	memalloc_nofs_restore(nofs_flag);

	/* send ioends that might require a transaction to the completion wq */
	if (xfs_ioend_is_append(ioend) || ioend->io_type == IOMAP_UNWRITTEN ||
	    (ioend->io_flags & IOMAP_F_SHARED))
		ioend->io_bio->bi_end_io = xfs_end_bio;
	return status;
}

/*
 * If the page has delalloc blocks on it, we need to punch them out before we
 * invalidate the page.  If we don't, we leave a stale delalloc mapping on the
 * inode that can trip up a later direct I/O read operation on the same region.
 *
 * We prevent this by truncating away the delalloc regions on the page.  Because
 * they are delalloc, we can do this without needing a transaction. Indeed - if
 * we get ENOSPC errors, we have to be able to do this truncation without a
 * transaction as there is no space left for block reservation (typically why we
 * see a ENOSPC in writeback).
 */
static void
xfs_discard_page(
	struct page		*page,
	loff_t			fileoff)
{
	struct inode		*inode = page->mapping->host;
	struct xfs_inode	*ip = XFS_I(inode);
	struct xfs_mount	*mp = ip->i_mount;
	unsigned int		pageoff = offset_in_page(fileoff);
	xfs_fileoff_t		start_fsb = XFS_B_TO_FSBT(mp, fileoff);
	xfs_fileoff_t		pageoff_fsb = XFS_B_TO_FSBT(mp, pageoff);
	int			error;

	if (xfs_is_shutdown(mp))
		goto out_invalidate;

	xfs_alert_ratelimited(mp,
		"page discard on page "PTR_FMT", inode 0x%llx, offset %llu.",
			page, ip->i_ino, fileoff);

	error = xfs_bmap_punch_delalloc_range(ip, start_fsb,
			i_blocks_per_page(inode, page) - pageoff_fsb);
	if (error && !xfs_is_shutdown(mp))
		xfs_alert(mp, "page discard unable to remove delalloc mapping.");
out_invalidate:
	iomap_invalidatepage(page, pageoff, PAGE_SIZE - pageoff);
}

static const struct iomap_writeback_ops xfs_writeback_ops = {
	.map_blocks		= xfs_map_blocks,
	.prepare_ioend		= xfs_prepare_ioend,
	.discard_page		= xfs_discard_page,
};

STATIC int
xfs_vm_writepages(
	struct address_space	*mapping,
	struct writeback_control *wbc)
{
	struct xfs_writepage_ctx wpc = { };

	/*
	 * Writing back data in a transaction context can result in recursive
	 * transactions. This is bad, so issue a warning and get out of here.
	 */
	if (WARN_ON_ONCE(current->journal_info))
		return 0;

	xfs_iflags_clear(XFS_I(mapping->host), XFS_ITRUNCATED);
	return iomap_writepages(mapping, wbc, &wpc.ctx, &xfs_writeback_ops);
}

STATIC int
xfs_dax_writepages(
	struct address_space	*mapping,
	struct writeback_control *wbc)
{
	struct xfs_inode	*ip = XFS_I(mapping->host);

	xfs_iflags_clear(ip, XFS_ITRUNCATED);
	return dax_writeback_mapping_range(mapping,
			xfs_inode_buftarg(ip)->bt_daxdev, wbc);
}

STATIC sector_t
xfs_vm_bmap(
	struct address_space	*mapping,
	sector_t		block)
{
	struct xfs_inode	*ip = XFS_I(mapping->host);

	trace_xfs_vm_bmap(ip);

	/*
	 * The swap code (ab-)uses ->bmap to get a block mapping and then
	 * bypasses the file system for actual I/O.  We really can't allow
	 * that on reflinks inodes, so we have to skip out here.  And yes,
	 * 0 is the magic code for a bmap error.
	 *
	 * Since we don't pass back blockdev info, we can't return bmap
	 * information for rt files either.
	 */
	if (xfs_is_cow_inode(ip) || XFS_IS_REALTIME_INODE(ip))
		return 0;
	return iomap_bmap(mapping, block, &xfs_read_iomap_ops);
}

STATIC int
xfs_vm_readpage(
	struct file		*unused,
	struct page		*page)
{
	return iomap_readpage(page, &xfs_read_iomap_ops);
}

STATIC void
xfs_vm_readahead(
	struct readahead_control	*rac)
{
	iomap_readahead(rac, &xfs_read_iomap_ops);
}

static int
xfs_iomap_swapfile_activate(
	struct swap_info_struct		*sis,
	struct file			*swap_file,
	sector_t			*span)
{
	sis->bdev = xfs_inode_buftarg(XFS_I(file_inode(swap_file)))->bt_bdev;
	return iomap_swapfile_activate(sis, swap_file, span,
			&xfs_read_iomap_ops);
}

const struct address_space_operations xfs_address_space_operations = {
	.readpage		= xfs_vm_readpage,
	.readahead		= xfs_vm_readahead,
	.writepages		= xfs_vm_writepages,
	.set_page_dirty		= __set_page_dirty_nobuffers,
	.releasepage		= iomap_releasepage,
	.invalidatepage		= iomap_invalidatepage,
	.bmap			= xfs_vm_bmap,
	.direct_IO		= noop_direct_IO,
	.migratepage		= iomap_migrate_page,
	.is_partially_uptodate  = iomap_is_partially_uptodate,
	.error_remove_page	= generic_error_remove_page,
	.swap_activate		= xfs_iomap_swapfile_activate,
};

const struct address_space_operations xfs_dax_aops = {
	.writepages		= xfs_dax_writepages,
	.direct_IO		= noop_direct_IO,
	.set_page_dirty		= __set_page_dirty_no_writeback,
	.invalidatepage		= noop_invalidatepage,
	.swap_activate		= xfs_iomap_swapfile_activate,
};<|MERGE_RESOLUTION|>--- conflicted
+++ resolved
@@ -98,11 +98,7 @@
 	/*
 	 * Just clean up the in-memory structures if the fs has been shut down.
 	 */
-<<<<<<< HEAD
-	if (xfs_is_shutdown(ip->i_mount)) {
-=======
 	if (xfs_is_shutdown(mp)) {
->>>>>>> df0cc57e
 		error = -EIO;
 		goto done;
 	}
