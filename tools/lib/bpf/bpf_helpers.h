--- conflicted
+++ resolved
@@ -216,8 +216,6 @@
 		     ___param, sizeof(___param));		\
 })
 
-<<<<<<< HEAD
-=======
 #ifdef BPF_NO_GLOBAL_DATA
 #define BPF_PRINTK_FMT_MOD
 #else
@@ -261,5 +259,4 @@
 /* Helper macro to print out debug messages */
 #define bpf_printk(fmt, args...) ___bpf_pick_printk(args)(fmt, ##args)
 
->>>>>>> df0cc57e
 #endif