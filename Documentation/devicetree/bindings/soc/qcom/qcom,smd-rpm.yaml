# SPDX-License-Identifier: (GPL-2.0 OR BSD-2-Clause)
%YAML 1.2
---
$id: "http://devicetree.org/schemas/soc/qcom/qcom,smd-rpm.yaml#"
$schema: "http://devicetree.org/meta-schemas/core.yaml#"

title: Qualcomm Resource Power Manager (RPM) over SMD

description: |
  This driver is used to interface with the Resource Power Manager (RPM) found
  in various Qualcomm platforms. The RPM allows each component in the system
  to vote for state of the system resources, such as clocks, regulators and bus
  frequencies.

  The SMD information for the RPM edge should be filled out.  See qcom,smd.txt
  for the required edge properties.  All SMD related properties will reside
  within the RPM node itself.

  The RPM exposes resources to its subnodes.  The rpm_requests node must be
  present and this subnode may contain children that designate regulator
  resources.

  Refer to Documentation/devicetree/bindings/regulator/qcom,smd-rpm-regulator.yaml
  for information on the regulator subnodes that can exist under the
  rpm_requests.

maintainers:
  - Kathiravan T <kathirav@codeaurora.org>

properties:
  compatible:
    enum:
      - qcom,rpm-apq8084
      - qcom,rpm-ipq6018
      - qcom,rpm-msm8226
      - qcom,rpm-msm8916
      - qcom,rpm-msm8953
      - qcom,rpm-msm8974
      - qcom,rpm-msm8976
      - qcom,rpm-msm8996
      - qcom,rpm-msm8998
      - qcom,rpm-sdm660
      - qcom,rpm-sm6115
      - qcom,rpm-sm6125
<<<<<<< HEAD
=======
      - qcom,rpm-qcm2290
>>>>>>> df0cc57e
      - qcom,rpm-qcs404

  qcom,smd-channels:
    $ref: /schemas/types.yaml#/definitions/string-array
    description: Channel name used for the RPM communication
    items:
      - const: rpm_requests

if:
  properties:
    compatible:
      contains:
        enum:
          - qcom,rpm-apq8084
          - qcom,rpm-msm8916
          - qcom,rpm-msm8974
          - qcom,rpm-msm8953
then:
  required:
    - qcom,smd-channels

required:
  - compatible

additionalProperties: false

examples:
  - |
    #include <dt-bindings/interrupt-controller/arm-gic.h>
    #include <dt-bindings/interrupt-controller/irq.h>

    smd {
        compatible = "qcom,smd";

        rpm {
            interrupts = <GIC_SPI 168 IRQ_TYPE_EDGE_RISING>;
            qcom,ipc = <&apcs 8 0>;
            qcom,smd-edge = <15>;

                rpm_requests {
                        compatible = "qcom,rpm-msm8974";
                        qcom,smd-channels = "rpm_requests";

                        /* Regulator nodes to follow */
                };
            };
     };
...<|MERGE_RESOLUTION|>--- conflicted
+++ resolved
@@ -42,10 +42,7 @@
       - qcom,rpm-sdm660
       - qcom,rpm-sm6115
       - qcom,rpm-sm6125
-<<<<<<< HEAD
-=======
       - qcom,rpm-qcm2290
->>>>>>> df0cc57e
       - qcom,rpm-qcs404
 
   qcom,smd-channels:
