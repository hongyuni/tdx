/*
 * Detect hard lockups on a system
 *
 * started by Don Zickus, Copyright (C) 2010 Red Hat, Inc.
 *
 * Note: Most of this code is borrowed heavily from the original softlockup
 * detector, so thanks to Ingo for the initial implementation.
 * Some chunks also taken from the old x86-specific nmi watchdog code, thanks
 * to those contributors as well.
 */

#define pr_fmt(fmt) "NMI watchdog: " fmt

#include <linux/nmi.h>
#include <linux/module.h>
#include <linux/sched/debug.h>

#include <asm/irq_regs.h>
#include <linux/perf_event.h>

static DEFINE_PER_CPU(bool, hard_watchdog_warn);
static DEFINE_PER_CPU(bool, watchdog_nmi_touch);
static DEFINE_PER_CPU(struct perf_event *, watchdog_ev);
static struct cpumask dead_events_mask;

static unsigned long hardlockup_allcpu_dumped;
<<<<<<< HEAD
=======
static unsigned int watchdog_cpus;
>>>>>>> bb176f67

void arch_touch_nmi_watchdog(void)
{
	/*
	 * Using __raw here because some code paths have
	 * preemption enabled.  If preemption is enabled
	 * then interrupts should be enabled too, in which
	 * case we shouldn't have to worry about the watchdog
	 * going off.
	 */
	raw_cpu_write(watchdog_nmi_touch, true);
}
EXPORT_SYMBOL(arch_touch_nmi_watchdog);

#ifdef CONFIG_HARDLOCKUP_CHECK_TIMESTAMP
static DEFINE_PER_CPU(ktime_t, last_timestamp);
static DEFINE_PER_CPU(unsigned int, nmi_rearmed);
static ktime_t watchdog_hrtimer_sample_threshold __read_mostly;

void watchdog_update_hrtimer_threshold(u64 period)
{
	/*
	 * The hrtimer runs with a period of (watchdog_threshold * 2) / 5
	 *
	 * So it runs effectively with 2.5 times the rate of the NMI
	 * watchdog. That means the hrtimer should fire 2-3 times before
	 * the NMI watchdog expires. The NMI watchdog on x86 is based on
	 * unhalted CPU cycles, so if Turbo-Mode is enabled the CPU cycles
	 * might run way faster than expected and the NMI fires in a
	 * smaller period than the one deduced from the nominal CPU
	 * frequency. Depending on the Turbo-Mode factor this might be fast
	 * enough to get the NMI period smaller than the hrtimer watchdog
	 * period and trigger false positives.
	 *
	 * The sample threshold is used to check in the NMI handler whether
	 * the minimum time between two NMI samples has elapsed. That
	 * prevents false positives.
	 *
	 * Set this to 4/5 of the actual watchdog threshold period so the
	 * hrtimer is guaranteed to fire at least once within the real
	 * watchdog threshold.
	 */
	watchdog_hrtimer_sample_threshold = period * 2;
}

static bool watchdog_check_timestamp(void)
{
	ktime_t delta, now = ktime_get_mono_fast_ns();

	delta = now - __this_cpu_read(last_timestamp);
	if (delta < watchdog_hrtimer_sample_threshold) {
		/*
		 * If ktime is jiffies based, a stalled timer would prevent
		 * jiffies from being incremented and the filter would look
		 * at a stale timestamp and never trigger.
		 */
		if (__this_cpu_inc_return(nmi_rearmed) < 10)
			return false;
	}
	__this_cpu_write(nmi_rearmed, 0);
	__this_cpu_write(last_timestamp, now);
	return true;
}
#else
static inline bool watchdog_check_timestamp(void)
{
	return true;
}
#endif

static struct perf_event_attr wd_hw_attr = {
	.type		= PERF_TYPE_HARDWARE,
	.config		= PERF_COUNT_HW_CPU_CYCLES,
	.size		= sizeof(struct perf_event_attr),
	.pinned		= 1,
	.disabled	= 1,
};

/* Callback function for perf event subsystem */
static void watchdog_overflow_callback(struct perf_event *event,
				       struct perf_sample_data *data,
				       struct pt_regs *regs)
{
	/* Ensure the watchdog never gets throttled */
	event->hw.interrupts = 0;

	if (__this_cpu_read(watchdog_nmi_touch) == true) {
		__this_cpu_write(watchdog_nmi_touch, false);
		return;
	}

	if (!watchdog_check_timestamp())
		return;

	/* check for a hardlockup
	 * This is done by making sure our timer interrupt
	 * is incrementing.  The timer interrupt should have
	 * fired multiple times before we overflow'd.  If it hasn't
	 * then this is a good indication the cpu is stuck
	 */
	if (is_hardlockup()) {
		int this_cpu = smp_processor_id();

		/* only print hardlockups once */
		if (__this_cpu_read(hard_watchdog_warn) == true)
			return;

		pr_emerg("Watchdog detected hard LOCKUP on cpu %d", this_cpu);
		print_modules();
		print_irqtrace_events(current);
		if (regs)
			show_regs(regs);
		else
			dump_stack();

		/*
		 * Perform all-CPU dump only once to avoid multiple hardlockups
		 * generating interleaving traces
		 */
		if (sysctl_hardlockup_all_cpu_backtrace &&
				!test_and_set_bit(0, &hardlockup_allcpu_dumped))
			trigger_allbutself_cpu_backtrace();

		if (hardlockup_panic)
			nmi_panic(regs, "Hard LOCKUP");

		__this_cpu_write(hard_watchdog_warn, true);
		return;
	}

	__this_cpu_write(hard_watchdog_warn, false);
	return;
}

static int hardlockup_detector_event_create(void)
{
	unsigned int cpu = smp_processor_id();
	struct perf_event_attr *wd_attr;
	struct perf_event *evt;

	wd_attr = &wd_hw_attr;
	wd_attr->sample_period = hw_nmi_get_sample_period(watchdog_thresh);

	/* Try to register using hardware perf events */
	evt = perf_event_create_kernel_counter(wd_attr, cpu, NULL,
					       watchdog_overflow_callback, NULL);
	if (IS_ERR(evt)) {
		pr_info("Perf event create on CPU %d failed with %ld\n", cpu,
			PTR_ERR(evt));
		return PTR_ERR(evt);
	}
	this_cpu_write(watchdog_ev, evt);
	return 0;
}

/**
 * hardlockup_detector_perf_enable - Enable the local event
 */
void hardlockup_detector_perf_enable(void)
{
	if (hardlockup_detector_event_create())
		return;

	if (!watchdog_cpus++)
		pr_info("Enabled. Permanently consumes one hw-PMU counter.\n");

	perf_event_enable(this_cpu_read(watchdog_ev));
}

/**
 * hardlockup_detector_perf_disable - Disable the local event
 */
void hardlockup_detector_perf_disable(void)
{
	struct perf_event *event = this_cpu_read(watchdog_ev);

	if (event) {
		perf_event_disable(event);
		cpumask_set_cpu(smp_processor_id(), &dead_events_mask);
		watchdog_cpus--;
	}
}

/**
 * hardlockup_detector_perf_cleanup - Cleanup disabled events and destroy them
 *
 * Called from lockup_detector_cleanup(). Serialized by the caller.
 */
void hardlockup_detector_perf_cleanup(void)
{
	int cpu;

	for_each_cpu(cpu, &dead_events_mask) {
		struct perf_event *event = per_cpu(watchdog_ev, cpu);

		/*
		 * Required because for_each_cpu() reports  unconditionally
		 * CPU0 as set on UP kernels. Sigh.
		 */
		if (event)
			perf_event_release_kernel(event);
		per_cpu(watchdog_ev, cpu) = NULL;
	}
	cpumask_clear(&dead_events_mask);
}

/**
 * hardlockup_detector_perf_stop - Globally stop watchdog events
 *
 * Special interface for x86 to handle the perf HT bug.
 */
void __init hardlockup_detector_perf_stop(void)
{
	int cpu;

	lockdep_assert_cpus_held();

	for_each_online_cpu(cpu) {
		struct perf_event *event = per_cpu(watchdog_ev, cpu);

		if (event)
			perf_event_disable(event);
	}
}

/**
 * hardlockup_detector_perf_restart - Globally restart watchdog events
 *
 * Special interface for x86 to handle the perf HT bug.
 */
void __init hardlockup_detector_perf_restart(void)
{
	int cpu;

	lockdep_assert_cpus_held();

	if (!(watchdog_enabled & NMI_WATCHDOG_ENABLED))
		return;

	for_each_online_cpu(cpu) {
		struct perf_event *event = per_cpu(watchdog_ev, cpu);

		if (event)
			perf_event_enable(event);
	}
}

/**
 * hardlockup_detector_perf_init - Probe whether NMI event is available at all
 */
int __init hardlockup_detector_perf_init(void)
{
	int ret = hardlockup_detector_event_create();

	if (ret) {
		pr_info("Perf NMI watchdog permanently disabled\n");
	} else {
		perf_event_release_kernel(this_cpu_read(watchdog_ev));
		this_cpu_write(watchdog_ev, NULL);
	}
	return ret;
}<|MERGE_RESOLUTION|>--- conflicted
+++ resolved
@@ -24,10 +24,7 @@
 static struct cpumask dead_events_mask;
 
 static unsigned long hardlockup_allcpu_dumped;
-<<<<<<< HEAD
-=======
 static unsigned int watchdog_cpus;
->>>>>>> bb176f67
 
 void arch_touch_nmi_watchdog(void)
 {
