/*
 * Copyright 2015 Advanced Micro Devices, Inc.
 *
 * Permission is hereby granted, free of charge, to any person obtaining a
 * copy of this software and associated documentation files (the "Software"),
 * to deal in the Software without restriction, including without limitation
 * the rights to use, copy, modify, merge, publish, distribute, sublicense,
 * and/or sell copies of the Software, and to permit persons to whom the
 * Software is furnished to do so, subject to the following conditions:
 *
 * The above copyright notice and this permission notice shall be included in
 * all copies or substantial portions of the Software.
 *
 * THE SOFTWARE IS PROVIDED "AS IS", WITHOUT WARRANTY OF ANY KIND, EXPRESS OR
 * IMPLIED, INCLUDING BUT NOT LIMITED TO THE WARRANTIES OF MERCHANTABILITY,
 * FITNESS FOR A PARTICULAR PURPOSE AND NONINFRINGEMENT.  IN NO EVENT SHALL
 * THE COPYRIGHT HOLDER(S) OR AUTHOR(S) BE LIABLE FOR ANY CLAIM, DAMAGES OR
 * OTHER LIABILITY, WHETHER IN AN ACTION OF CONTRACT, TORT OR OTHERWISE,
 * ARISING FROM, OUT OF OR IN CONNECTION WITH THE SOFTWARE OR THE USE OR
 * OTHER DEALINGS IN THE SOFTWARE.
 *
 *
 */
#include <linux/kthread.h>
#include <linux/wait.h>
#include <linux/sched.h>
#include <drm/drmP.h>
#include "amdgpu.h"
#include "amdgpu_trace.h"

static void amdgpu_job_timedout(struct drm_sched_job *s_job)
{
	struct amdgpu_job *job = container_of(s_job, struct amdgpu_job, base);

	DRM_ERROR("ring %s timeout, last signaled seq=%u, last emitted seq=%u\n",
		  job->base.sched->name,
		  atomic_read(&job->ring->fence_drv.last_seq),
		  job->ring->fence_drv.sync_seq);

	amdgpu_device_gpu_recover(job->adev, job, false);
}

int amdgpu_job_alloc(struct amdgpu_device *adev, unsigned num_ibs,
		     struct amdgpu_job **job, struct amdgpu_vm *vm)
{
	size_t size = sizeof(struct amdgpu_job);

	if (num_ibs == 0)
		return -EINVAL;

	size += sizeof(struct amdgpu_ib) * num_ibs;

	*job = kzalloc(size, GFP_KERNEL);
	if (!*job)
		return -ENOMEM;

	(*job)->adev = adev;
	(*job)->vm = vm;
	(*job)->ibs = (void *)&(*job)[1];
	(*job)->num_ibs = num_ibs;

	amdgpu_sync_create(&(*job)->sync);
	amdgpu_sync_create(&(*job)->sched_sync);
	(*job)->vram_lost_counter = atomic_read(&adev->vram_lost_counter);

	return 0;
}

int amdgpu_job_alloc_with_ib(struct amdgpu_device *adev, unsigned size,
			     struct amdgpu_job **job)
{
	int r;

	r = amdgpu_job_alloc(adev, 1, job, NULL);
	if (r)
		return r;

	r = amdgpu_ib_get(adev, NULL, size, &(*job)->ibs[0]);
	if (r)
		kfree(*job);
	else
		(*job)->vm_pd_addr = adev->gart.table_addr;

	return r;
}

void amdgpu_job_free_resources(struct amdgpu_job *job)
{
	struct dma_fence *f;
	unsigned i;

	/* use sched fence if available */
	f = job->base.s_fence ? &job->base.s_fence->finished : job->fence;

	for (i = 0; i < job->num_ibs; ++i)
		amdgpu_ib_free(job->adev, &job->ibs[i], f);
}

static void amdgpu_job_free_cb(struct drm_sched_job *s_job)
{
	struct amdgpu_job *job = container_of(s_job, struct amdgpu_job, base);

<<<<<<< HEAD
	amdgpu_ring_priority_put(job->ring, amd_sched_get_job_priority(s_job));
=======
	amdgpu_ring_priority_put(job->ring, s_job->s_priority);
>>>>>>> 661e50bc
	dma_fence_put(job->fence);
	amdgpu_sync_free(&job->sync);
	amdgpu_sync_free(&job->sched_sync);
	kfree(job);
}

void amdgpu_job_free(struct amdgpu_job *job)
{
	amdgpu_job_free_resources(job);

	dma_fence_put(job->fence);
	amdgpu_sync_free(&job->sync);
	amdgpu_sync_free(&job->sched_sync);
	kfree(job);
}

int amdgpu_job_submit(struct amdgpu_job *job, struct amdgpu_ring *ring,
		      struct drm_sched_entity *entity, void *owner,
		      struct dma_fence **f)
{
	int r;
	job->ring = ring;

	if (!f)
		return -EINVAL;

	r = drm_sched_job_init(&job->base, &ring->sched, entity, owner);
	if (r)
		return r;

	job->owner = owner;
	job->fence_ctx = entity->fence_context;
	*f = dma_fence_get(&job->base.s_fence->finished);
	amdgpu_job_free_resources(job);
<<<<<<< HEAD
	amdgpu_ring_priority_get(job->ring,
				 amd_sched_get_job_priority(&job->base));
	amd_sched_entity_push_job(&job->base);
=======
	amdgpu_ring_priority_get(job->ring, job->base.s_priority);
	drm_sched_entity_push_job(&job->base, entity);
>>>>>>> 661e50bc

	return 0;
}

static struct dma_fence *amdgpu_job_dependency(struct drm_sched_job *sched_job,
					       struct drm_sched_entity *s_entity)
{
	struct amdgpu_job *job = to_amdgpu_job(sched_job);
	struct amdgpu_vm *vm = job->vm;
	bool explicit = false;
	int r;
	struct dma_fence *fence = amdgpu_sync_get_fence(&job->sync, &explicit);

	if (fence && explicit) {
		if (drm_sched_dependency_optimized(fence, s_entity)) {
			r = amdgpu_sync_fence(job->adev, &job->sched_sync, fence, false);
			if (r)
				DRM_ERROR("Error adding fence to sync (%d)\n", r);
		}
	}

	while (fence == NULL && vm && !job->vmid) {
		struct amdgpu_ring *ring = job->ring;

		r = amdgpu_vmid_grab(vm, ring, &job->sync,
				     &job->base.s_fence->finished,
				     job);
		if (r)
			DRM_ERROR("Error getting VM ID (%d)\n", r);

		fence = amdgpu_sync_get_fence(&job->sync, NULL);
	}

	return fence;
}

static struct dma_fence *amdgpu_job_run(struct drm_sched_job *sched_job)
{
<<<<<<< HEAD
	struct dma_fence *fence = NULL;
=======
	struct dma_fence *fence = NULL, *finished;
>>>>>>> 661e50bc
	struct amdgpu_device *adev;
	struct amdgpu_job *job;
	int r;

	if (!sched_job) {
		DRM_ERROR("job is null\n");
		return NULL;
	}
	job = to_amdgpu_job(sched_job);
<<<<<<< HEAD
=======
	finished = &job->base.s_fence->finished;
>>>>>>> 661e50bc
	adev = job->adev;

	BUG_ON(amdgpu_sync_peek_fence(&job->sync, NULL));

	trace_amdgpu_sched_run_job(job);
<<<<<<< HEAD
	/* skip ib schedule when vram is lost */
	if (job->vram_lost_counter != atomic_read(&adev->vram_lost_counter)) {
		dma_fence_set_error(&job->base.s_fence->finished, -ECANCELED);
		DRM_ERROR("Skip scheduling IBs!\n");
=======

	if (job->vram_lost_counter != atomic_read(&adev->vram_lost_counter))
		dma_fence_set_error(finished, -ECANCELED);/* skip IB as well if VRAM lost */

	if (finished->error < 0) {
		DRM_INFO("Skip scheduling IBs!\n");
>>>>>>> 661e50bc
	} else {
		r = amdgpu_ib_schedule(job->ring, job->num_ibs, job->ibs, job,
				       &fence);
		if (r)
			DRM_ERROR("Error scheduling IBs (%d)\n", r);
	}
	/* if gpu reset, hw fence will be replaced here */
	dma_fence_put(job->fence);
	job->fence = dma_fence_get(fence);

	amdgpu_job_free_resources(job);
	return fence;
}

const struct drm_sched_backend_ops amdgpu_sched_ops = {
	.dependency = amdgpu_job_dependency,
	.run_job = amdgpu_job_run,
	.timedout_job = amdgpu_job_timedout,
	.free_job = amdgpu_job_free_cb
};<|MERGE_RESOLUTION|>--- conflicted
+++ resolved
@@ -100,11 +100,7 @@
 {
 	struct amdgpu_job *job = container_of(s_job, struct amdgpu_job, base);
 
-<<<<<<< HEAD
-	amdgpu_ring_priority_put(job->ring, amd_sched_get_job_priority(s_job));
-=======
 	amdgpu_ring_priority_put(job->ring, s_job->s_priority);
->>>>>>> 661e50bc
 	dma_fence_put(job->fence);
 	amdgpu_sync_free(&job->sync);
 	amdgpu_sync_free(&job->sched_sync);
@@ -139,14 +135,8 @@
 	job->fence_ctx = entity->fence_context;
 	*f = dma_fence_get(&job->base.s_fence->finished);
 	amdgpu_job_free_resources(job);
-<<<<<<< HEAD
-	amdgpu_ring_priority_get(job->ring,
-				 amd_sched_get_job_priority(&job->base));
-	amd_sched_entity_push_job(&job->base);
-=======
 	amdgpu_ring_priority_get(job->ring, job->base.s_priority);
 	drm_sched_entity_push_job(&job->base, entity);
->>>>>>> 661e50bc
 
 	return 0;
 }
@@ -185,11 +175,7 @@
 
 static struct dma_fence *amdgpu_job_run(struct drm_sched_job *sched_job)
 {
-<<<<<<< HEAD
-	struct dma_fence *fence = NULL;
-=======
 	struct dma_fence *fence = NULL, *finished;
->>>>>>> 661e50bc
 	struct amdgpu_device *adev;
 	struct amdgpu_job *job;
 	int r;
@@ -199,28 +185,18 @@
 		return NULL;
 	}
 	job = to_amdgpu_job(sched_job);
-<<<<<<< HEAD
-=======
 	finished = &job->base.s_fence->finished;
->>>>>>> 661e50bc
 	adev = job->adev;
 
 	BUG_ON(amdgpu_sync_peek_fence(&job->sync, NULL));
 
 	trace_amdgpu_sched_run_job(job);
-<<<<<<< HEAD
-	/* skip ib schedule when vram is lost */
-	if (job->vram_lost_counter != atomic_read(&adev->vram_lost_counter)) {
-		dma_fence_set_error(&job->base.s_fence->finished, -ECANCELED);
-		DRM_ERROR("Skip scheduling IBs!\n");
-=======
 
 	if (job->vram_lost_counter != atomic_read(&adev->vram_lost_counter))
 		dma_fence_set_error(finished, -ECANCELED);/* skip IB as well if VRAM lost */
 
 	if (finished->error < 0) {
 		DRM_INFO("Skip scheduling IBs!\n");
->>>>>>> 661e50bc
 	} else {
 		r = amdgpu_ib_schedule(job->ring, job->num_ibs, job->ibs, job,
 				       &fence);
