--- conflicted
+++ resolved
@@ -264,11 +264,7 @@
 		return ret;
 	}
 
-<<<<<<< HEAD
-	if (data->cfg->enable_pmu_unk1) {
-=======
 	if (phy->pmu && data->cfg->enable_pmu_unk1) {
->>>>>>> d06e622d
 		val = readl(phy->pmu + REG_PMU_UNK1);
 		writel(val & ~2, phy->pmu + REG_PMU_UNK1);
 	}
