--- conflicted
+++ resolved
@@ -652,12 +652,7 @@
 
 	err = usb_submit_urb(dev->intr_urb, GFP_KERNEL);
 	if (err) {
-<<<<<<< HEAD
-		dev_warn(netdev->dev.parent, "intr URB submit failed: %d\n",
-			 err);
-=======
 		netdev_warn(netdev, "intr URB submit failed: %d\n", err);
->>>>>>> aabdfd6a
 
 		return err;
 	}
@@ -686,11 +681,7 @@
 	return 0;
 
 failed:
-<<<<<<< HEAD
-	dev_warn(netdev->dev.parent, "couldn't submit control: %d\n", err);
-=======
 	netdev_warn(netdev, "couldn't submit control: %d\n", err);
->>>>>>> aabdfd6a
 
 	return err;
 }
