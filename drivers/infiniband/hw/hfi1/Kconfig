--- conflicted
+++ resolved
@@ -3,11 +3,7 @@
 	depends on X86_64 && INFINIBAND_RDMAVT && I2C
 	select MMU_NOTIFIER
 	select CRC32
-<<<<<<< HEAD
-=======
 	select I2C_ALGOBIT
-	default m
->>>>>>> 7c41765d
 	---help---
 	This is a low-level driver for Intel OPA Gen1 adapter.
 config HFI1_DEBUG_SDMA_ORDER
