--- conflicted
+++ resolved
@@ -10,36 +10,6 @@
 /* for definition of shared struct rxe_queue_buf */
 #include <uapi/rdma/rdma_user_rxe.h>
 
-<<<<<<< HEAD
-/* implements a simple circular buffer that can optionally be
- * shared between user space and the kernel and can be resized
- * the requested element size is rounded up to a power of 2
- * and the number of elements in the buffer is also rounded
- * up to a power of 2. Since the queue is empty when the
- * producer and consumer indices match the maximum capacity
- * of the queue is one less than the number of element slots
- *
- * Notes:
- *   - Kernel space indices are always masked off to q->index_mask
- *   before storing so do not need to be checked on reads.
- *   - User space indices may be out of range and must be
- *   masked before use when read.
- *   - The kernel indices for shared queues must not be written
- *   by user space so a local copy is used and a shared copy is
- *   stored when the local copy changes.
- *   - By passing the type in the parameter list separate from q
- *   the compiler can eliminate the switch statement when the
- *   actual queue type is known when the function is called.
- *   In the performance path this is done. In less critical
- *   paths just q->type is passed.
- */
-
-/* type of queue */
-enum queue_type {
-	QUEUE_TYPE_KERNEL,
-	QUEUE_TYPE_TO_USER,
-	QUEUE_TYPE_FROM_USER,
-=======
 /* Implements a simple circular buffer that is shared between user
  * and the driver and can be resized. The requested element size is
  * rounded up to a power of 2 and the number of elements in the buffer
@@ -81,7 +51,6 @@
 	QUEUE_TYPE_FROM_CLIENT,
 	QUEUE_TYPE_TO_DRIVER,
 	QUEUE_TYPE_FROM_DRIVER,
->>>>>>> df0cc57e
 };
 
 struct rxe_queue {
@@ -122,38 +91,12 @@
 	return (index + 1) & q->index_mask;
 }
 
-<<<<<<< HEAD
-static inline int queue_empty(struct rxe_queue *q, enum queue_type type)
-=======
 static inline u32 queue_get_producer(const struct rxe_queue *q,
 				     enum queue_type type)
->>>>>>> df0cc57e
 {
 	u32 prod;
 
 	switch (type) {
-<<<<<<< HEAD
-	case QUEUE_TYPE_FROM_USER:
-		/* protect user space index */
-		prod = smp_load_acquire(&q->buf->producer_index);
-		cons = q->index;
-		break;
-	case QUEUE_TYPE_TO_USER:
-		prod = q->index;
-		/* protect user space index */
-		cons = smp_load_acquire(&q->buf->consumer_index);
-		break;
-	case QUEUE_TYPE_KERNEL:
-		prod = q->buf->producer_index;
-		cons = q->buf->consumer_index;
-		break;
-	}
-
-	return ((prod - cons) & q->index_mask) == 0;
-}
-
-static inline int queue_full(struct rxe_queue *q, enum queue_type type)
-=======
 	case QUEUE_TYPE_FROM_CLIENT:
 		/* protect user index */
 		prod = smp_load_acquire(&q->buf->producer_index);
@@ -175,196 +118,10 @@
 
 static inline u32 queue_get_consumer(const struct rxe_queue *q,
 				     enum queue_type type)
->>>>>>> df0cc57e
 {
 	u32 cons;
 
 	switch (type) {
-<<<<<<< HEAD
-	case QUEUE_TYPE_FROM_USER:
-		/* protect user space index */
-		prod = smp_load_acquire(&q->buf->producer_index);
-		cons = q->index;
-		break;
-	case QUEUE_TYPE_TO_USER:
-		prod = q->index;
-		/* protect user space index */
-		cons = smp_load_acquire(&q->buf->consumer_index);
-		break;
-	case QUEUE_TYPE_KERNEL:
-		prod = q->buf->producer_index;
-		cons = q->buf->consumer_index;
-		break;
-	}
-
-	return ((prod + 1 - cons) & q->index_mask) == 0;
-}
-
-static inline unsigned int queue_count(const struct rxe_queue *q,
-					enum queue_type type)
-{
-	u32 prod;
-	u32 cons;
-
-	switch (type) {
-	case QUEUE_TYPE_FROM_USER:
-		/* protect user space index */
-		prod = smp_load_acquire(&q->buf->producer_index);
-		cons = q->index;
-		break;
-	case QUEUE_TYPE_TO_USER:
-		prod = q->index;
-		/* protect user space index */
-		cons = smp_load_acquire(&q->buf->consumer_index);
-		break;
-	case QUEUE_TYPE_KERNEL:
-		prod = q->buf->producer_index;
-		cons = q->buf->consumer_index;
-		break;
-	}
-
-	return (prod - cons) & q->index_mask;
-}
-
-static inline void advance_producer(struct rxe_queue *q, enum queue_type type)
-{
-	u32 prod;
-
-	switch (type) {
-	case QUEUE_TYPE_FROM_USER:
-		pr_warn_once("Normally kernel should not write user space index\n");
-		/* protect user space index */
-		prod = smp_load_acquire(&q->buf->producer_index);
-		prod = (prod + 1) & q->index_mask;
-		/* same */
-		smp_store_release(&q->buf->producer_index, prod);
-		break;
-	case QUEUE_TYPE_TO_USER:
-		prod = q->index;
-		q->index = (prod + 1) & q->index_mask;
-		q->buf->producer_index = q->index;
-		break;
-	case QUEUE_TYPE_KERNEL:
-		prod = q->buf->producer_index;
-		q->buf->producer_index = (prod + 1) & q->index_mask;
-		break;
-	}
-}
-
-static inline void advance_consumer(struct rxe_queue *q, enum queue_type type)
-{
-	u32 cons;
-
-	switch (type) {
-	case QUEUE_TYPE_FROM_USER:
-		cons = q->index;
-		q->index = (cons + 1) & q->index_mask;
-		q->buf->consumer_index = q->index;
-		break;
-	case QUEUE_TYPE_TO_USER:
-		pr_warn_once("Normally kernel should not write user space index\n");
-		/* protect user space index */
-		cons = smp_load_acquire(&q->buf->consumer_index);
-		cons = (cons + 1) & q->index_mask;
-		/* same */
-		smp_store_release(&q->buf->consumer_index, cons);
-		break;
-	case QUEUE_TYPE_KERNEL:
-		cons = q->buf->consumer_index;
-		q->buf->consumer_index = (cons + 1) & q->index_mask;
-		break;
-	}
-}
-
-static inline void *producer_addr(struct rxe_queue *q, enum queue_type type)
-{
-	u32 prod;
-
-	switch (type) {
-	case QUEUE_TYPE_FROM_USER:
-		/* protect user space index */
-		prod = smp_load_acquire(&q->buf->producer_index);
-		prod &= q->index_mask;
-		break;
-	case QUEUE_TYPE_TO_USER:
-		prod = q->index;
-		break;
-	case QUEUE_TYPE_KERNEL:
-		prod = q->buf->producer_index;
-		break;
-	}
-
-	return q->buf->data + (prod << q->log2_elem_size);
-}
-
-static inline void *consumer_addr(struct rxe_queue *q, enum queue_type type)
-{
-	u32 cons;
-
-	switch (type) {
-	case QUEUE_TYPE_FROM_USER:
-		cons = q->index;
-		break;
-	case QUEUE_TYPE_TO_USER:
-		/* protect user space index */
-		cons = smp_load_acquire(&q->buf->consumer_index);
-		cons &= q->index_mask;
-		break;
-	case QUEUE_TYPE_KERNEL:
-		cons = q->buf->consumer_index;
-		break;
-	}
-
-	return q->buf->data + (cons << q->log2_elem_size);
-}
-
-static inline unsigned int producer_index(struct rxe_queue *q,
-						enum queue_type type)
-{
-	u32 prod;
-
-	switch (type) {
-	case QUEUE_TYPE_FROM_USER:
-		/* protect user space index */
-		prod = smp_load_acquire(&q->buf->producer_index);
-		prod &= q->index_mask;
-		break;
-	case QUEUE_TYPE_TO_USER:
-		prod = q->index;
-		break;
-	case QUEUE_TYPE_KERNEL:
-		prod = q->buf->producer_index;
-		break;
-	}
-
-	return prod;
-}
-
-static inline unsigned int consumer_index(struct rxe_queue *q,
-						enum queue_type type)
-{
-	u32 cons;
-
-	switch (type) {
-	case QUEUE_TYPE_FROM_USER:
-		cons = q->index;
-		break;
-	case QUEUE_TYPE_TO_USER:
-		/* protect user space index */
-		cons = smp_load_acquire(&q->buf->consumer_index);
-		cons &= q->index_mask;
-		break;
-	case QUEUE_TYPE_KERNEL:
-		cons = q->buf->consumer_index;
-		break;
-	}
-
-	return cons;
-}
-
-static inline void *addr_from_index(struct rxe_queue *q,
-				unsigned int index)
-=======
 	case QUEUE_TYPE_FROM_CLIENT:
 		cons = q->index;
 		break;
@@ -477,18 +234,12 @@
 
 static inline void *queue_consumer_addr(struct rxe_queue *q,
 					enum queue_type type)
->>>>>>> df0cc57e
 {
 	u32 cons = queue_get_consumer(q, type);
 
 	return q->buf->data + (cons << q->log2_elem_size);
 }
 
-<<<<<<< HEAD
-static inline unsigned int index_from_addr(const struct rxe_queue *q,
-				const void *addr)
-{
-=======
 static inline void *queue_addr_from_index(struct rxe_queue *q, u32 index)
 {
 	return q->buf->data + ((index & q->index_mask)
@@ -498,18 +249,13 @@
 static inline u32 queue_index_from_addr(const struct rxe_queue *q,
 				const void *addr)
 {
->>>>>>> df0cc57e
 	return (((u8 *)addr - q->buf->data) >> q->log2_elem_size)
 				& q->index_mask;
 }
 
 static inline void *queue_head(struct rxe_queue *q, enum queue_type type)
 {
-<<<<<<< HEAD
-	return queue_empty(q, type) ? NULL : consumer_addr(q, type);
-=======
 	return queue_empty(q, type) ? NULL : queue_consumer_addr(q, type);
->>>>>>> df0cc57e
 }
 
 #endif /* RXE_QUEUE_H */